--- conflicted
+++ resolved
@@ -2,11 +2,7 @@
 	"name": "singular-blockly",
 	"displayName": "Singular Blockly",
 	"description": "A Visual Studio Code extension that provides a visual programming interface using Blockly for Arduino development, with multi-board support and internationalization.",
-<<<<<<< HEAD
-	"version": "0.38.1",
-=======
 	"version": "0.39.0",
->>>>>>> 9b64f59c
 	"license": "Apache-2.0",
 	"engines": {
 		"vscode": "^1.105.0"
